--- conflicted
+++ resolved
@@ -1848,8 +1848,7 @@
                           filter[di, dj, q, k]
 
   Must have `strides[0] = strides[3] = 1`.  For the most common case of the same
-<<<<<<< HEAD
-  horizontal and vertices strides, `strides = [1, stride, stride, 1]`.
+  horizontal and vertical strides, `strides = [1, stride, stride, 1]`.
   
   Usage Example:
   
@@ -1859,9 +1858,6 @@
   >>> x = tf.placeholder(tf.float32, shape=[1, 5, 5, 1])
   >>> kernel = tf.constant(kernel_in, dtype=tf.float32)
   <tf.Tensor 'Conv2D_1:0' shape=(1, 4, 4, 2) dtype=float32>
-=======
-  horizontal and vertical strides, `strides = [1, stride, stride, 1]`.
->>>>>>> 2a9c35cc
 
   Args:
     input: A `Tensor`. Must be one of the following types:
