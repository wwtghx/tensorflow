--- conflicted
+++ resolved
@@ -2957,41 +2957,6 @@
     alwayslink = 1,
 )
 
-<<<<<<< HEAD
-# Disabled due to http://b/62145493
-# py_test(
-#     name = "session_test",
-#     size = "medium",  # http://b/62144199
-#     srcs = ["client/session_test.py"],
-#     srcs_version = "PY2AND3",
-#     tags = [
-#         "no_gpu",
-#         "no_pip_gpu",  # testInteractivePlacePrunedGraph fails on invalid assumption about GPU ops.
-#         "no_windows",
-#     ],
-#     deps = [
-#         ":array_ops",
-#         ":client",
-#         ":construction_fails_op",
-#         ":control_flow_ops",
-#         ":data_flow_ops",
-#         ":errors",
-#         ":framework",
-#         ":framework_for_generated_wrappers",
-#         ":framework_test_lib",
-#         ":math_ops",
-#         ":platform_test",
-#         ":state_ops",
-#         ":training",
-#         ":util",
-#         ":variables",
-#         "//third_party/py/numpy",
-#         "@six_archive//:six",
-#         "//tensorflow/core/distributed_runtime/rpc:grpc_server_lib",
-#         "//tensorflow/core/distributed_runtime/rpc:grpc_session",
-#     ],
-# )
-=======
 py_test(
     name = "session_test",
     size = "small",
@@ -3020,7 +2985,6 @@
         "@six_archive//:six",
     ],
 )
->>>>>>> 563f05ff
 
 py_test(
     name = "session_clusterspec_prop_test",
