--- conflicted
+++ resolved
@@ -840,7 +840,6 @@
 )
 
 cc_library(
-<<<<<<< HEAD
     name = "mhlo_shape_calc_placement",
     srcs = ["lib/Dialect/mhlo/transforms/mhlo_shape_calc_placement.cc"],
     deps = [
@@ -852,14 +851,17 @@
         "@llvm-project//mlir:SCFDialect",
         "@llvm-project//mlir:Pass",
         "@llvm-project//mlir:StandardOps",
-=======
+        "@llvm-project//mlir:Transforms",
+    ],
+)
+
+cc_library(        
     name = "type_conversion",
     srcs = ["lib/Dialect/mhlo/transforms/type_conversion.cc"],
     hdrs = ["include/mlir-hlo/Dialect/mhlo/transforms/type_conversion.h"],
     includes = ["include"],
     deps = [
         "@llvm-project//mlir:IR",
->>>>>>> 6890c5d5
         "@llvm-project//mlir:Transforms",
     ],
 )
