--- conflicted
+++ resolved
@@ -194,14 +194,9 @@
       name='weights',
       initializer=tf.compat.v1.truncated_normal_initializer(stddev=0.001),
       shape=[fingerprint_size, label_count])
-<<<<<<< HEAD
-  bias = tf.compat.v1.get_variable(
-      name='bias', initializer=tf.compat.v1.zeros_initializer, shape=[label_count])
-=======
   bias = tf.compat.v1.get_variable(name='bias',
                                    initializer=tf.compat.v1.zeros_initializer,
                                    shape=[label_count])
->>>>>>> ef8dd784
   logits = tf.matmul(fingerprint_input, weights) + bias
   if is_training:
     return logits, dropout_prob
@@ -274,30 +269,20 @@
       name='first_bias',
       initializer=tf.compat.v1.zeros_initializer,
       shape=[first_filter_count])
-<<<<<<< HEAD
-  first_conv = tf.nn.conv2d(input=fingerprint_4d, filters=first_weights, strides=[1, 1, 1, 1],
-                            padding='SAME') + first_bias
-  first_relu = tf.nn.relu(first_conv)
-  if is_training:
-    first_dropout = tf.nn.dropout(first_relu, 1 - (dropout_prob))
-  else:
-    first_dropout = first_relu
-  max_pool = tf.nn.max_pool2d(input=first_dropout, ksize=[1, 2, 2, 1], strides=[1, 2, 2, 1], padding='SAME')
-=======
+
   first_conv = tf.nn.conv2d(input=fingerprint_4d,
                             filters=first_weights,
                             strides=[1, 1, 1, 1],
                             padding='SAME') + first_bias
   first_relu = tf.nn.relu(first_conv)
   if is_training:
-    first_dropout = tf.compat.v1.nn.dropout(first_relu, dropout_prob)
+    first_dropout = tf.nn.dropout(first_relu, 1 - (dropout_prob))
   else:
     first_dropout = first_relu
   max_pool = tf.nn.max_pool2d(input=first_dropout,
                               ksize=[1, 2, 2, 1],
                               strides=[1, 2, 2, 1],
                               padding='SAME')
->>>>>>> ef8dd784
   second_filter_width = 4
   second_filter_height = 10
   second_filter_count = 64
@@ -312,13 +297,6 @@
       name='second_bias',
       initializer=tf.compat.v1.zeros_initializer,
       shape=[second_filter_count])
-<<<<<<< HEAD
-  second_conv = tf.nn.conv2d(input=max_pool, filters=second_weights, strides=[1, 1, 1, 1],
-                             padding='SAME') + second_bias
-  second_relu = tf.nn.relu(second_conv)
-  if is_training:
-    second_dropout = tf.nn.dropout(second_relu, 1 - (dropout_prob))
-=======
   second_conv = tf.nn.conv2d(input=max_pool,
                              filters=second_weights,
                              strides=[1, 1, 1, 1],
@@ -326,7 +304,6 @@
   second_relu = tf.nn.relu(second_conv)
   if is_training:
     second_dropout = tf.compat.v1.nn.dropout(second_relu, dropout_prob)
->>>>>>> ef8dd784
   else:
     second_dropout = second_relu
   second_conv_shape = second_dropout.get_shape()
@@ -418,22 +395,12 @@
       name='first_bias',
       initializer=tf.compat.v1.zeros_initializer,
       shape=[first_filter_count])
-<<<<<<< HEAD
   first_conv = tf.nn.conv2d(input=fingerprint_4d, filters=first_weights, strides=[
       1, first_filter_stride_y, first_filter_stride_x, 1
   ], padding='VALID') + first_bias
   first_relu = tf.nn.relu(first_conv)
   if is_training:
     first_dropout = tf.nn.dropout(first_relu, 1 - (dropout_prob))
-=======
-  first_conv = tf.nn.conv2d(
-      input=fingerprint_4d, filters=first_weights,
-      strides=[1, first_filter_stride_y, first_filter_stride_x, 1],
-      padding='VALID') + first_bias
-  first_relu = tf.nn.relu(first_conv)
-  if is_training:
-    first_dropout = tf.compat.v1.nn.dropout(first_relu, dropout_prob)
->>>>>>> ef8dd784
   else:
     first_dropout = first_relu
   first_conv_output_width = math.floor(
@@ -457,11 +424,7 @@
       shape=[first_fc_output_channels])
   first_fc = tf.matmul(flattened_first_conv, first_fc_weights) + first_fc_bias
   if is_training:
-<<<<<<< HEAD
     second_fc_input = tf.nn.dropout(first_fc, 1 - (dropout_prob))
-=======
-    second_fc_input = tf.compat.v1.nn.dropout(first_fc, dropout_prob)
->>>>>>> ef8dd784
   else:
     second_fc_input = first_fc
   second_fc_output_channels = 128
@@ -475,11 +438,7 @@
       shape=[second_fc_output_channels])
   second_fc = tf.matmul(second_fc_input, second_fc_weights) + second_fc_bias
   if is_training:
-<<<<<<< HEAD
     final_fc_input = tf.nn.dropout(second_fc, 1 - (dropout_prob))
-=======
-    final_fc_input = tf.compat.v1.nn.dropout(second_fc, dropout_prob)
->>>>>>> ef8dd784
   else:
     final_fc_input = second_fc
   label_count = model_settings['label_count']
@@ -599,11 +558,8 @@
     num_new_frames = tf.cond(
         pred=tf.equal(first_time_flag, 1),
         true_fn=lambda: input_time_size,
-<<<<<<< HEAD
-        false_fn=lambda: int(runtime_settings['clip_stride_ms'] / window_stride_ms))
-=======
-        false_fn=lambda: int(runtime_settings['clip_stride_ms'] / window_stride_ms))  # pylint:disable=line-too-long
->>>>>>> ef8dd784
+        false_fn=lambda: int(runtime_settings['clip_stride_ms'] /
+                             window_stride_ms))
   first_time_flag = 0
   new_fingerprint_input = fingerprint_input[
       :, -num_new_frames*input_frequency_size:]
@@ -620,15 +576,10 @@
   weights_frequency = tf.expand_dims(weights_frequency, 1)
   # Convolve the 1D feature filters sliding over the time dimension.
   # activations_time: [batch, num_new_frames, num_filters]
-<<<<<<< HEAD
-  activations_time = tf.nn.conv1d(
-      input=new_fingerprint_input, filters=weights_frequency, stride=input_frequency_size, padding='VALID')
-=======
   activations_time = tf.nn.conv1d(input=new_fingerprint_input,
                                   filters=weights_frequency,
                                   stride=input_frequency_size,
                                   padding='VALID')
->>>>>>> ef8dd784
   # Rearrange such that we can perform the batched matmul.
   # activations_time: [num_filters, batch, num_new_frames]
   activations_time = tf.transpose(a=activations_time, perm=[2, 0, 1])
@@ -663,25 +614,16 @@
   units_output = tf.transpose(a=units_output)
 
   # Appy bias.
-<<<<<<< HEAD
-  bias = tf.compat.v1.get_variable(
-      name='bias', initializer=tf.compat.v1.zeros_initializer, shape=[num_units])
-=======
   bias = tf.compat.v1.get_variable(name='bias',
                                    initializer=tf.compat.v1.zeros_initializer,
                                    shape=[num_units])
->>>>>>> ef8dd784
   first_bias = tf.nn.bias_add(units_output, bias)
 
   # Relu.
   first_relu = tf.nn.relu(first_bias)
 
   if is_training:
-<<<<<<< HEAD
     first_dropout = tf.nn.dropout(first_relu, 1 - (dropout_prob))
-=======
-    first_dropout = tf.compat.v1.nn.dropout(first_relu, dropout_prob)
->>>>>>> ef8dd784
   else:
     first_dropout = first_relu
 
@@ -696,11 +638,7 @@
       shape=[first_fc_output_channels])
   first_fc = tf.matmul(first_dropout, first_fc_weights) + first_fc_bias
   if is_training:
-<<<<<<< HEAD
     second_fc_input = tf.nn.dropout(first_fc, 1 - (dropout_prob))
-=======
-    second_fc_input = tf.compat.v1.nn.dropout(first_fc, dropout_prob)
->>>>>>> ef8dd784
   else:
     second_fc_input = first_fc
   second_fc_output_channels = 256
@@ -714,11 +652,7 @@
       shape=[second_fc_output_channels])
   second_fc = tf.matmul(second_fc_input, second_fc_weights) + second_fc_bias
   if is_training:
-<<<<<<< HEAD
     final_fc_input = tf.nn.dropout(second_fc, 1 - (dropout_prob))
-=======
-    final_fc_input = tf.compat.v1.nn.dropout(second_fc, dropout_prob)
->>>>>>> ef8dd784
   else:
     final_fc_input = second_fc
   label_count = model_settings['label_count']
@@ -795,22 +729,13 @@
       shape=[first_filter_count])
   first_conv_stride_x = 2
   first_conv_stride_y = 2
-<<<<<<< HEAD
-  first_conv = tf.nn.conv2d(input=fingerprint_4d, filters=first_weights,
-                            strides=[1, first_conv_stride_y, first_conv_stride_x, 1],
-                            padding='SAME') + first_bias
-  first_relu = tf.nn.relu(first_conv)
-  if is_training:
-    first_dropout = tf.nn.dropout(first_relu, 1 - (dropout_prob))
-=======
   first_conv = tf.nn.conv2d(
       input=fingerprint_4d, filters=first_weights,
       strides=[1, first_conv_stride_y, first_conv_stride_x, 1],
       padding='SAME') + first_bias
   first_relu = tf.nn.relu(first_conv)
   if is_training:
-    first_dropout = tf.compat.v1.nn.dropout(first_relu, dropout_prob)
->>>>>>> ef8dd784
+    first_dropout = tf.nn.dropout(first_relu, 1 - (dropout_prob))
   else:
     first_dropout = first_relu
   first_dropout_shape = first_dropout.get_shape()
@@ -910,22 +835,15 @@
       shape=[first_filter_count])
   first_conv_stride_x = 2
   first_conv_stride_y = 2
-<<<<<<< HEAD
-  first_conv = tf.nn.conv2d(input=fingerprint_4d, filters=first_weights,
-                            strides=[1, first_conv_stride_y, first_conv_stride_x, 1],
-                            padding='SAME') + first_bias
-  first_relu = tf.nn.relu(first_conv)
-  if is_training:
-    first_dropout = tf.nn.dropout(first_relu, 1 - (dropout_prob))
-=======
+  
   first_conv = tf.nn.conv2d(
       input=fingerprint_4d, filters=first_weights,
       strides=[1, first_conv_stride_y, first_conv_stride_x, 1],
       padding='SAME') + first_bias
   first_relu = tf.nn.relu(first_conv)
   if is_training:
-    first_dropout = tf.compat.v1.nn.dropout(first_relu, dropout_prob)
->>>>>>> ef8dd784
+    first_dropout = tf.nn.dropout(first_relu, 1 - (dropout_prob))
+
   else:
     first_dropout = first_relu
 
@@ -945,22 +863,13 @@
       shape=[second_filter_count])
   second_conv_stride_x = 8
   second_conv_stride_y = 8
-<<<<<<< HEAD
-  second_conv = tf.nn.conv2d(input=first_dropout, filters=second_weights,
-                             strides=[1, second_conv_stride_y, second_conv_stride_x, 1],
-                             padding='SAME') + second_bias
-  second_relu = tf.nn.relu(second_conv)
-  if is_training:
-    second_dropout = tf.nn.dropout(second_relu, 1 - (dropout_prob))
-=======
   second_conv = tf.nn.conv2d(
       input=first_dropout, filters=second_weights,
       strides=[1, second_conv_stride_y, second_conv_stride_x, 1],
       padding='SAME') + second_bias
   second_relu = tf.nn.relu(second_conv)
   if is_training:
-    second_dropout = tf.compat.v1.nn.dropout(second_relu, dropout_prob)
->>>>>>> ef8dd784
+    second_dropout = tf.nn.dropout(second_relu, 1 - (dropout_prob))
   else:
     second_dropout = second_relu
 
