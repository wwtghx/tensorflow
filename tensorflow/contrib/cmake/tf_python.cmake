# Copyright 2017 The TensorFlow Authors. All Rights Reserved.
#
# Licensed under the Apache License, Version 2.0 (the "License");
# you may not use this file except in compliance with the License.
# You may obtain a copy of the License at
#
#     http://www.apache.org/licenses/LICENSE-2.0
#
# Unless required by applicable law or agreed to in writing, software
# distributed under the License is distributed on an "AS IS" BASIS,
# WITHOUT WARRANTIES OR CONDITIONS OF ANY KIND, either express or implied.
# See the License for the specific language governing permissions and
# limitations under the License.
# ==============================================================================
# CMake rules for generating the TensorFlow Python bindings.
#
# Known limitations:
# * Generates output in a hard-coded path ${CMAKE_CURRENT_BINARY_DIR}/tf_python.
# * No support for dynamic library loading.
# * Limited support for tf.contrib.
#
# The _pywrap_tensorflow_internal target builds everything.

########################################################
# Resolve installed dependencies
########################################################

# 1. Resolve the installed version of Python (for Python.h and python).
# TODO(mrry): Parameterize the build script to enable Python 3 building.
include(FindPythonInterp)
if(NOT PYTHON_INCLUDE_DIR)
  set(PYTHON_NOT_FOUND false)
  exec_program("${PYTHON_EXECUTABLE}"
    ARGS "-c \"import distutils.sysconfig; print(distutils.sysconfig.get_python_inc())\""
    OUTPUT_VARIABLE PYTHON_INCLUDE_DIR
    RETURN_VALUE PYTHON_NOT_FOUND)
  if(${PYTHON_NOT_FOUND})
    message(FATAL_ERROR
            "Cannot get Python include directory. Is distutils installed?")
  endif(${PYTHON_NOT_FOUND})
endif(NOT PYTHON_INCLUDE_DIR)
FIND_PACKAGE(PythonLibs)

# 2. Resolve the installed version of NumPy (for numpy/arrayobject.h).
if(NOT NUMPY_INCLUDE_DIR)
  set(NUMPY_NOT_FOUND false)
  exec_program("${PYTHON_EXECUTABLE}"
    ARGS "-c \"import numpy; print(numpy.get_include())\""
    OUTPUT_VARIABLE NUMPY_INCLUDE_DIR
    RETURN_VALUE NUMPY_NOT_FOUND)
  if(${NUMPY_NOT_FOUND})
    message(FATAL_ERROR
            "Cannot get NumPy include directory: Is NumPy installed?")
  endif(${NUMPY_NOT_FOUND})
endif(NOT NUMPY_INCLUDE_DIR)


########################################################
# Build the Python directory structure.
########################################################

# TODO(mrry): Configure this to build in a directory other than tf_python/

# Generates the Python protobuf wrappers.
# ROOT_DIR must be absolute; subsequent arguments are interpreted as
# paths of .proto files, and must be relative to ROOT_DIR.
function(RELATIVE_PROTOBUF_GENERATE_PYTHON ROOT_DIR SRCS)
  if(NOT ARGN)
    message(SEND_ERROR "Error: RELATIVE_PROTOBUF_GENERATE_PYTHON() called without any proto files")
    return()
  endif()

  set(${SRCS})
  foreach(FIL ${ARGN})
    set(ABS_FIL ${ROOT_DIR}/${FIL})
    get_filename_component(FIL_WE ${FIL} NAME_WE)
    get_filename_component(FIL_DIR ${ABS_FIL} PATH)
    file(RELATIVE_PATH REL_DIR ${ROOT_DIR} ${FIL_DIR})

    list(APPEND ${SRCS} "${CMAKE_CURRENT_BINARY_DIR}/tf_python/${REL_DIR}/${FIL_WE}_pb2.py")
    add_custom_command(
      OUTPUT "${CMAKE_CURRENT_BINARY_DIR}/tf_python/${REL_DIR}/${FIL_WE}_pb2.py"
      COMMAND ${PROTOBUF_PROTOC_EXECUTABLE}
      ARGS --python_out  ${CMAKE_CURRENT_BINARY_DIR}/tf_python/ -I ${ROOT_DIR} -I ${PROTOBUF_INCLUDE_DIRS} ${ABS_FIL}
      DEPENDS ${PROTOBUF_PROTOC_EXECUTABLE} protobuf
      COMMENT "Running Python protocol buffer compiler on ${FIL}"
      VERBATIM )
  endforeach()
  set(${SRCS} ${${SRCS}} PARENT_SCOPE)
endfunction()

function(RELATIVE_PROTOBUF_GENERATE_CPP SRCS HDRS ROOT_DIR)
  if(NOT ARGN)
    message(SEND_ERROR "Error: RELATIVE_PROTOBUF_GENERATE_CPP() called without any proto files")
    return()
  endif()

  set(${SRCS})
  set(${HDRS})
  foreach(FIL ${ARGN})
    set(ABS_FIL ${ROOT_DIR}/${FIL})
    get_filename_component(FIL_WE ${FIL} NAME_WE)
    get_filename_component(FIL_DIR ${ABS_FIL} PATH)
    file(RELATIVE_PATH REL_DIR ${ROOT_DIR} ${FIL_DIR})

    list(APPEND ${SRCS} "${CMAKE_CURRENT_BINARY_DIR}/${REL_DIR}/${FIL_WE}.pb.cc")
    list(APPEND ${HDRS} "${CMAKE_CURRENT_BINARY_DIR}/${REL_DIR}/${FIL_WE}.pb.h")

    add_custom_command(
      OUTPUT "${CMAKE_CURRENT_BINARY_DIR}/${REL_DIR}/${FIL_WE}.pb.cc"
             "${CMAKE_CURRENT_BINARY_DIR}/${REL_DIR}/${FIL_WE}.pb.h"
      COMMAND  ${PROTOBUF_PROTOC_EXECUTABLE}
      ARGS --cpp_out  ${CMAKE_CURRENT_BINARY_DIR} -I ${ROOT_DIR} ${ABS_FIL} -I ${PROTOBUF_INCLUDE_DIRS}
      DEPENDS ${ABS_FIL} protobuf
      COMMENT "Running C++ protocol buffer compiler on ${FIL}"
      VERBATIM )
  endforeach()

  set_source_files_properties(${${SRCS}} ${${HDRS}} PROPERTIES GENERATED TRUE)
  set(${SRCS} ${${SRCS}} PARENT_SCOPE)
  set(${HDRS} ${${HDRS}} PARENT_SCOPE)
endfunction()

file(GLOB_RECURSE tf_protos_python_srcs RELATIVE ${tensorflow_source_dir}
    "${tensorflow_source_dir}/tensorflow/core/*.proto"
    "${tensorflow_source_dir}/tensorflow/python/*.proto"
    "${tensorflow_source_dir}/tensorflow/contrib/session_bundle/*.proto"
    "${tensorflow_source_dir}/tensorflow/tensorboard/*.proto"
    "${tensorflow_source_dir}/tensorflow/contrib/tensorboard/*.proto"
    "${tensorflow_source_dir}/tensorflow/contrib/training/*.proto"
)
RELATIVE_PROTOBUF_GENERATE_PYTHON(
    ${tensorflow_source_dir} PYTHON_PROTO_GENFILES ${tf_protos_python_srcs}
)

# NOTE(mrry): Avoid regenerating the tensorflow/core protos because this
# can cause benign-but-failing-on-Windows-due-to-file-locking conflicts
# when two rules attempt to generate the same file.
file(GLOB_RECURSE tf_python_protos_cc_srcs RELATIVE ${tensorflow_source_dir}
    "${tensorflow_source_dir}/tensorflow/python/*.proto"
    "${tensorflow_source_dir}/tensorflow/contrib/session_bundle/*.proto"
    "${tensorflow_source_dir}/tensorflow/tensorboard/*.proto"
    "${tensorflow_source_dir}/tensorflow/contrib/tensorboard/*.proto"
    "${tensorflow_source_dir}/tensorflow/contrib/training/*.proto"
)
RELATIVE_PROTOBUF_GENERATE_CPP(PROTO_SRCS PROTO_HDRS
    ${tensorflow_source_dir} ${tf_python_protos_cc_srcs}
)

add_library(tf_python_protos_cc ${PROTO_SRCS} ${PROTO_HDRS})
add_dependencies(tf_python_protos_cc tf_protos_cc)

# tf_python_touchup_modules adds empty __init__.py files to all
# directories containing Python code, so that Python will recognize
# them as modules.
add_custom_target(tf_python_touchup_modules)

# tf_python_copy_scripts_to_destination copies all Python files
# (including static source and generated protobuf wrappers, but *not*
# generated TensorFlow op wrappers) into tf_python/.
add_custom_target(tf_python_copy_scripts_to_destination DEPENDS tf_python_touchup_modules)


# tf_python_srcs contains all static .py files
function(add_python_module MODULE_NAME)
    set(options DONTCOPY)
    cmake_parse_arguments(ADD_PYTHON_MODULE "${options}" "" "" ${ARGN})
    add_custom_command(TARGET tf_python_touchup_modules PRE_BUILD
        COMMAND ${CMAKE_COMMAND} -E make_directory "${CMAKE_CURRENT_BINARY_DIR}/tf_python/${MODULE_NAME}")
    add_custom_command(TARGET tf_python_touchup_modules PRE_BUILD
        COMMAND ${CMAKE_COMMAND} -E touch "${CMAKE_CURRENT_BINARY_DIR}/tf_python/${MODULE_NAME}/__init__.py")
    file(GLOB module_python_srcs RELATIVE ${tensorflow_source_dir}
        "${tensorflow_source_dir}/${MODULE_NAME}/*.py"
    )
    if(NOT ${ADD_PYTHON_MODULE_DONTCOPY})
        foreach(script ${module_python_srcs})
            get_filename_component(REL_DIR ${script} DIRECTORY)
            add_custom_command(TARGET tf_python_copy_scripts_to_destination PRE_BUILD
              COMMAND ${CMAKE_COMMAND} -E copy ${tensorflow_source_dir}/${script} ${CMAKE_CURRENT_BINARY_DIR}/tf_python/${script})
        endforeach()
    endif()
endfunction()

add_python_module("tensorflow")
add_python_module("tensorflow/core")
add_python_module("tensorflow/core/example")
add_python_module("tensorflow/core/framework")
add_python_module("tensorflow/core/lib")
add_python_module("tensorflow/core/lib/core")
add_python_module("tensorflow/core/protobuf")
add_python_module("tensorflow/core/util")
add_python_module("tensorflow/examples")
add_python_module("tensorflow/examples/tutorials")
add_python_module("tensorflow/examples/tutorials/mnist")
add_python_module("tensorflow/python")
add_python_module("tensorflow/python/client")
add_python_module("tensorflow/python/debug")
add_python_module("tensorflow/python/debug/cli")
add_python_module("tensorflow/python/debug/examples")
add_python_module("tensorflow/python/debug/lib")
add_python_module("tensorflow/python/debug/wrappers")
add_python_module("tensorflow/python/estimator")
add_python_module("tensorflow/python/estimator/export")
add_python_module("tensorflow/python/estimator/inputs")
add_python_module("tensorflow/python/estimator/inputs/queues")
add_python_module("tensorflow/python/framework")
add_python_module("tensorflow/python/kernel_tests")
add_python_module("tensorflow/python/layers")
add_python_module("tensorflow/python/lib")
add_python_module("tensorflow/python/lib/core")
add_python_module("tensorflow/python/lib/io")
add_python_module("tensorflow/python/ops")
add_python_module("tensorflow/python/ops/losses")
add_python_module("tensorflow/python/platform")
add_python_module("tensorflow/python/platform/default")
add_python_module("tensorflow/python/platform/summary")
add_python_module("tensorflow/python/saved_model")
add_python_module("tensorflow/python/summary")
add_python_module("tensorflow/python/summary/writer")
add_python_module("tensorflow/python/tools")
add_python_module("tensorflow/python/training")
add_python_module("tensorflow/python/user_ops")
add_python_module("tensorflow/python/util")
add_python_module("tensorflow/python/util/protobuf")
add_python_module("tensorflow/tensorboard")
add_python_module("tensorflow/tensorboard/backend")
add_python_module("tensorflow/tensorboard/backend/event_processing")
add_python_module("tensorflow/tensorboard/plugins")
add_python_module("tensorflow/tensorboard/plugins/projector")
add_python_module("tensorflow/tensorboard/plugins/text")
add_python_module("tensorflow/tensorboard/scripts")
add_python_module("tensorflow/contrib")
add_python_module("tensorflow/contrib/android")
add_python_module("tensorflow/contrib/android/java")
add_python_module("tensorflow/contrib/android/java/org")
add_python_module("tensorflow/contrib/android/java/org/tensorflow")
add_python_module("tensorflow/contrib/android/java/org/tensorflow/contrib")
add_python_module("tensorflow/contrib/android/java/org/tensorflow/contrib/android")
add_python_module("tensorflow/contrib/android/jni")
add_python_module("tensorflow/contrib/bayesflow")
add_python_module("tensorflow/contrib/bayesflow/examples")
add_python_module("tensorflow/contrib/bayesflow/examples/reinforce_simple")
add_python_module("tensorflow/contrib/bayesflow/python")
add_python_module("tensorflow/contrib/bayesflow/python/kernel_tests")
add_python_module("tensorflow/contrib/bayesflow/python/ops")
add_python_module("tensorflow/contrib/cloud")
add_python_module("tensorflow/contrib/cloud/kernels")
add_python_module("tensorflow/contrib/cloud/ops")
add_python_module("tensorflow/contrib/cloud/python")
add_python_module("tensorflow/contrib/cloud/python/ops")
add_python_module("tensorflow/contrib/compiler")
add_python_module("tensorflow/contrib/copy_graph")
add_python_module("tensorflow/contrib/copy_graph/python")
add_python_module("tensorflow/contrib/copy_graph/python/util")
add_python_module("tensorflow/contrib/crf")
add_python_module("tensorflow/contrib/crf/python")
add_python_module("tensorflow/contrib/crf/python/kernel_tests")
add_python_module("tensorflow/contrib/crf/python/ops")
add_python_module("tensorflow/contrib/cudnn_rnn")
add_python_module("tensorflow/contrib/cudnn_rnn/kernels")
add_python_module("tensorflow/contrib/cudnn_rnn/ops")
add_python_module("tensorflow/contrib/cudnn_rnn/python")
add_python_module("tensorflow/contrib/cudnn_rnn/python/kernel_tests")
add_python_module("tensorflow/contrib/cudnn_rnn/python/ops")
add_python_module("tensorflow/contrib/deprecated")
add_python_module("tensorflow/contrib/distributions")
add_python_module("tensorflow/contrib/distributions/python")
add_python_module("tensorflow/contrib/distributions/python/kernel_tests")
add_python_module("tensorflow/contrib/distributions/python/ops")
add_python_module("tensorflow/contrib/distributions/python/ops/bijectors")
add_python_module("tensorflow/contrib/factorization")
add_python_module("tensorflow/contrib/factorization/examples")
add_python_module("tensorflow/contrib/factorization/kernels")
add_python_module("tensorflow/contrib/factorization/ops")
add_python_module("tensorflow/contrib/factorization/python")
add_python_module("tensorflow/contrib/factorization/python/kernel_tests")
add_python_module("tensorflow/contrib/factorization/python/ops")
add_python_module("tensorflow/contrib/ffmpeg")
add_python_module("tensorflow/contrib/ffmpeg/default")
add_python_module("tensorflow/contrib/ffmpeg/testdata")
add_python_module("tensorflow/contrib/framework")
add_python_module("tensorflow/contrib/framework/kernels")
add_python_module("tensorflow/contrib/framework/ops")
add_python_module("tensorflow/contrib/framework/python")
add_python_module("tensorflow/contrib/framework/python/framework")
add_python_module("tensorflow/contrib/framework/python/ops")
add_python_module("tensorflow/contrib/graph_editor")
add_python_module("tensorflow/contrib/graph_editor/examples")
add_python_module("tensorflow/contrib/graph_editor/tests")
add_python_module("tensorflow/contrib/grid_rnn")
add_python_module("tensorflow/contrib/grid_rnn/python")
add_python_module("tensorflow/contrib/grid_rnn/python/kernel_tests")
add_python_module("tensorflow/contrib/grid_rnn/python/ops")
add_python_module("tensorflow/contrib/hooks")
add_python_module("tensorflow/contrib/image")
add_python_module("tensorflow/contrib/image/ops")
add_python_module("tensorflow/contrib/image/python")
add_python_module("tensorflow/contrib/image/python/ops")
add_python_module("tensorflow/contrib/input_pipeline")
add_python_module("tensorflow/contrib/input_pipeline/ops")
add_python_module("tensorflow/contrib/input_pipeline/python")
add_python_module("tensorflow/contrib/input_pipeline/python/ops")
add_python_module("tensorflow/contrib/integrate")
add_python_module("tensorflow/contrib/integrate/python")
add_python_module("tensorflow/contrib/integrate/python/ops")
add_python_module("tensorflow/contrib/ios_examples")
add_python_module("tensorflow/contrib/ios_examples/benchmark")
add_python_module("tensorflow/contrib/ios_examples/benchmark/benchmark.xcodeproj")
add_python_module("tensorflow/contrib/ios_examples/benchmark/data")
add_python_module("tensorflow/contrib/ios_examples/camera")
add_python_module("tensorflow/contrib/ios_examples/camera/camera_example.xcodeproj")
add_python_module("tensorflow/contrib/ios_examples/camera/data")
add_python_module("tensorflow/contrib/ios_examples/camera/en.lproj")
add_python_module("tensorflow/contrib/ios_examples/simple")
add_python_module("tensorflow/contrib/ios_examples/simple/data")
add_python_module("tensorflow/contrib/ios_examples/simple/tf_ios_makefile_example.xcodeproj")
add_python_module("tensorflow/contrib/keras")
add_python_module("tensorflow/contrib/keras/api")
add_python_module("tensorflow/contrib/keras/api/keras")
add_python_module("tensorflow/contrib/keras/api/keras/activations")
add_python_module("tensorflow/contrib/keras/api/keras/applications")
add_python_module("tensorflow/contrib/keras/api/keras/applications/inception_v3")
add_python_module("tensorflow/contrib/keras/api/keras/applications/resnet50")
add_python_module("tensorflow/contrib/keras/api/keras/applications/vgg16")
add_python_module("tensorflow/contrib/keras/api/keras/applications/vgg19")
add_python_module("tensorflow/contrib/keras/api/keras/applications/xception")
add_python_module("tensorflow/contrib/keras/api/keras/backend")
add_python_module("tensorflow/contrib/keras/api/keras/callbacks")
add_python_module("tensorflow/contrib/keras/api/keras/constraints")
add_python_module("tensorflow/contrib/keras/api/keras/datasets")
add_python_module("tensorflow/contrib/keras/api/keras/datasets/boston_housing")
add_python_module("tensorflow/contrib/keras/api/keras/datasets/cifar10")
add_python_module("tensorflow/contrib/keras/api/keras/datasets/cifar100")
add_python_module("tensorflow/contrib/keras/api/keras/datasets/imdb")
add_python_module("tensorflow/contrib/keras/api/keras/datasets/mnist")
add_python_module("tensorflow/contrib/keras/api/keras/datasets/reuters")
add_python_module("tensorflow/contrib/keras/api/keras/initializers")
add_python_module("tensorflow/contrib/keras/api/keras/layers")
add_python_module("tensorflow/contrib/keras/api/keras/losses")
add_python_module("tensorflow/contrib/keras/api/keras/metrics")
add_python_module("tensorflow/contrib/keras/api/keras/models")
add_python_module("tensorflow/contrib/keras/api/keras/optimizers")
add_python_module("tensorflow/contrib/keras/api/keras/preprocessing")
add_python_module("tensorflow/contrib/keras/api/keras/preprocessing/image")
add_python_module("tensorflow/contrib/keras/api/keras/preprocessing/sequence")
add_python_module("tensorflow/contrib/keras/api/keras/preprocessing/text")
add_python_module("tensorflow/contrib/keras/api/keras/regularizers")
add_python_module("tensorflow/contrib/keras/api/keras/utils")
add_python_module("tensorflow/contrib/keras/api/keras/wrappers")
add_python_module("tensorflow/contrib/keras/api/keras/wrappers/scikit_learn")
add_python_module("tensorflow/contrib/keras/python")
add_python_module("tensorflow/contrib/keras/python/keras")
add_python_module("tensorflow/contrib/keras/python/keras/applications")
add_python_module("tensorflow/contrib/keras/python/keras/datasets")
add_python_module("tensorflow/contrib/keras/python/keras/engine")
add_python_module("tensorflow/contrib/keras/python/keras/layers")
add_python_module("tensorflow/contrib/keras/python/keras/preprocessing")
add_python_module("tensorflow/contrib/keras/python/keras/utils")
add_python_module("tensorflow/contrib/keras/python/keras/wrappers")
add_python_module("tensorflow/contrib/kernel_methods")
add_python_module("tensorflow/contrib/kernel_methods/python")
add_python_module("tensorflow/contrib/kernel_methods/python/mappers")
add_python_module("tensorflow/contrib/labeled_tensor")
add_python_module("tensorflow/contrib/labeled_tensor/python")
add_python_module("tensorflow/contrib/labeled_tensor/python/ops")
add_python_module("tensorflow/contrib/layers")
add_python_module("tensorflow/contrib/layers/kernels")
add_python_module("tensorflow/contrib/layers/ops")
add_python_module("tensorflow/contrib/layers/python")
add_python_module("tensorflow/contrib/layers/python/kernel_tests")
add_python_module("tensorflow/contrib/layers/python/layers")
add_python_module("tensorflow/contrib/layers/python/ops")
add_python_module("tensorflow/contrib/learn")
add_python_module("tensorflow/contrib/learn/python")
add_python_module("tensorflow/contrib/learn/python/learn")
add_python_module("tensorflow/contrib/learn/python/learn/dataframe")
add_python_module("tensorflow/contrib/learn/python/learn/dataframe/queues")
add_python_module("tensorflow/contrib/learn/python/learn/dataframe/transforms")
add_python_module("tensorflow/contrib/learn/python/learn/datasets")
add_python_module("tensorflow/contrib/learn/python/learn/datasets/data")
add_python_module("tensorflow/contrib/learn/python/learn/estimators")
add_python_module("tensorflow/contrib/learn/python/learn/learn_io")
add_python_module("tensorflow/contrib/learn/python/learn/ops")
add_python_module("tensorflow/contrib/learn/python/learn/preprocessing")
add_python_module("tensorflow/contrib/learn/python/learn/preprocessing/tests")
add_python_module("tensorflow/contrib/learn/python/learn/tests")
add_python_module("tensorflow/contrib/learn/python/learn/tests/dataframe")
add_python_module("tensorflow/contrib/learn/python/learn/utils")
add_python_module("tensorflow/contrib/legacy_seq2seq")
add_python_module("tensorflow/contrib/legacy_seq2seq/python")
add_python_module("tensorflow/contrib/legacy_seq2seq/python/ops")
add_python_module("tensorflow/contrib/linalg")
add_python_module("tensorflow/contrib/linalg/python")
add_python_module("tensorflow/contrib/linalg/python/ops")
add_python_module("tensorflow/contrib/linalg/python/kernel_tests")
add_python_module("tensorflow/contrib/linear_optimizer")
add_python_module("tensorflow/contrib/linear_optimizer/kernels")
add_python_module("tensorflow/contrib/linear_optimizer/kernels/g3doc")
add_python_module("tensorflow/contrib/linear_optimizer/python")
add_python_module("tensorflow/contrib/linear_optimizer/python/kernel_tests")
add_python_module("tensorflow/contrib/linear_optimizer/python/ops")
add_python_module("tensorflow/contrib/lookup")
add_python_module("tensorflow/contrib/losses")
add_python_module("tensorflow/contrib/losses/python")
add_python_module("tensorflow/contrib/losses/python/losses")
add_python_module("tensorflow/contrib/makefile")
add_python_module("tensorflow/contrib/makefile/test")
add_python_module("tensorflow/contrib/memory_stats")
add_python_module("tensorflow/contrib/memory_stats/kernels")
add_python_module("tensorflow/contrib/memory_stats/ops")
add_python_module("tensorflow/contrib/memory_stats/python")
add_python_module("tensorflow/contrib/memory_stats/python/kernel_tests")
add_python_module("tensorflow/contrib/memory_stats/python/ops")
add_python_module("tensorflow/contrib/metrics")
add_python_module("tensorflow/contrib/metrics/kernels")
add_python_module("tensorflow/contrib/metrics/ops")
add_python_module("tensorflow/contrib/metrics/python")
add_python_module("tensorflow/contrib/metrics/python/kernel_tests")
add_python_module("tensorflow/contrib/metrics/python/metrics")
add_python_module("tensorflow/contrib/metrics/python/ops")
add_python_module("tensorflow/contrib/ndlstm")
add_python_module("tensorflow/contrib/ndlstm/python")
add_python_module("tensorflow/contrib/nn")
add_python_module("tensorflow/contrib/nn/python")
add_python_module("tensorflow/contrib/nn/python/ops")
add_python_module("tensorflow/contrib/nccl")
add_python_module("tensorflow/contrib/nccl/kernels")
add_python_module("tensorflow/contrib/nccl/ops")
add_python_module("tensorflow/contrib/nccl/python")
add_python_module("tensorflow/contrib/nccl/python/ops")
add_python_module("tensorflow/contrib/opt")
add_python_module("tensorflow/contrib/opt/python")
add_python_module("tensorflow/contrib/opt/python/training")
add_python_module("tensorflow/contrib/pi_examples")
add_python_module("tensorflow/contrib/pi_examples/camera")
add_python_module("tensorflow/contrib/pi_examples/label_image")
add_python_module("tensorflow/contrib/pi_examples/label_image/data")
add_python_module("tensorflow/contrib/quantization")
add_python_module("tensorflow/contrib/quantization/python")
add_python_module("tensorflow/contrib/rnn")
add_python_module("tensorflow/contrib/rnn/kernels")
add_python_module("tensorflow/contrib/rnn/ops")
add_python_module("tensorflow/contrib/rnn/python")
add_python_module("tensorflow/contrib/rnn/python/kernel_tests")
add_python_module("tensorflow/contrib/rnn/python/ops")
add_python_module("tensorflow/contrib/saved_model")
add_python_module("tensorflow/contrib/saved_model/python")
add_python_module("tensorflow/contrib/saved_model/python/saved_model")
add_python_module("tensorflow/contrib/seq2seq")
add_python_module("tensorflow/contrib/seq2seq/python")
add_python_module("tensorflow/contrib/seq2seq/python/kernel_tests")
add_python_module("tensorflow/contrib/seq2seq/python/ops")
add_python_module("tensorflow/contrib/session_bundle")
add_python_module("tensorflow/contrib/session_bundle/example")
add_python_module("tensorflow/contrib/session_bundle/testdata")
add_python_module("tensorflow/contrib/session_bundle/testdata/saved_model_half_plus_two")
add_python_module("tensorflow/contrib/session_bundle/testdata/saved_model_half_plus_two/variables")
add_python_module("tensorflow/contrib/slim")
add_python_module("tensorflow/contrib/slim/python")
add_python_module("tensorflow/contrib/slim/python/slim")
add_python_module("tensorflow/contrib/slim/python/slim/data")
add_python_module("tensorflow/contrib/slim/python/slim/nets")
add_python_module("tensorflow/contrib/solvers")
add_python_module("tensorflow/contrib/solvers/python")
add_python_module("tensorflow/contrib/solvers/python/ops")
add_python_module("tensorflow/contrib/sparsemax")
add_python_module("tensorflow/contrib/sparsemax/python")
add_python_module("tensorflow/contrib/sparsemax/python/ops")
add_python_module("tensorflow/contrib/specs")
add_python_module("tensorflow/contrib/specs/python")
add_python_module("tensorflow/contrib/stat_summarizer")
add_python_module("tensorflow/contrib/stateless")
add_python_module("tensorflow/contrib/tensorboard")
add_python_module("tensorflow/contrib/tensorboard/plugins")
add_python_module("tensorflow/contrib/tensorboard/plugins/projector")
add_python_module("tensorflow/contrib/tensor_forest")
add_python_module("tensorflow/contrib/tensor_forest/client")
add_python_module("tensorflow/contrib/tensor_forest/core")
add_python_module("tensorflow/contrib/tensor_forest/core/ops")
add_python_module("tensorflow/contrib/tensor_forest/data")
add_python_module("tensorflow/contrib/tensor_forest/hybrid")
add_python_module("tensorflow/contrib/tensor_forest/hybrid/core")
add_python_module("tensorflow/contrib/tensor_forest/hybrid/core/ops")
add_python_module("tensorflow/contrib/tensor_forest/hybrid/ops")
add_python_module("tensorflow/contrib/tensor_forest/hybrid/python")
add_python_module("tensorflow/contrib/tensor_forest/hybrid/python/kernel_tests")
add_python_module("tensorflow/contrib/tensor_forest/hybrid/python/layers")
add_python_module("tensorflow/contrib/tensor_forest/hybrid/python/models")
add_python_module("tensorflow/contrib/tensor_forest/hybrid/python/ops")
add_python_module("tensorflow/contrib/tensor_forest/python")
add_python_module("tensorflow/contrib/tensor_forest/python/kernel_tests")
add_python_module("tensorflow/contrib/tensor_forest/python/ops")
add_python_module("tensorflow/contrib/testing")
add_python_module("tensorflow/contrib/testing/python")
add_python_module("tensorflow/contrib/testing/python/framework")
add_python_module("tensorflow/contrib/tfprof" DONTCOPY)  # SWIG wrapper not implemented.
#add_python_module("tensorflow/contrib/tfprof/python")
#add_python_module("tensorflow/contrib/tfprof/python/tools")
#add_python_module("tensorflow/contrib/tfprof/python/tools/tfprof")
add_python_module("tensorflow/contrib/training")
add_python_module("tensorflow/contrib/training/python")
add_python_module("tensorflow/contrib/training/python/training")
add_python_module("tensorflow/contrib/util")


# Additional directories with no Python sources.
add_custom_command(TARGET tf_python_touchup_modules PRE_BUILD
    COMMAND ${CMAKE_COMMAND} -E make_directory "${CMAKE_CURRENT_BINARY_DIR}/tf_python/tensorflow/tensorboard/dist")
add_custom_command(TARGET tf_python_touchup_modules PRE_BUILD
    COMMAND ${CMAKE_COMMAND} -E make_directory "${CMAKE_CURRENT_BINARY_DIR}/tf_python/tensorflow/tensorboard/lib/css")


########################################################
# tf_python_op_gen_main library
########################################################
set(tf_python_op_gen_main_srcs
    "${tensorflow_source_dir}/tensorflow/python/framework/python_op_gen.cc"
    "${tensorflow_source_dir}/tensorflow/python/framework/python_op_gen_main.cc"
    "${tensorflow_source_dir}/tensorflow/python/framework/python_op_gen.h"
)

add_library(tf_python_op_gen_main OBJECT ${tf_python_op_gen_main_srcs})

add_dependencies(tf_python_op_gen_main tf_core_framework)

# create directory for ops generated files
set(python_ops_target_dir ${CMAKE_CURRENT_BINARY_DIR}/tf_python/tensorflow/python/ops)

set(tf_python_ops_generated_files)

set(tf_python_op_lib_names
    ${tf_op_lib_names}
    "user_ops"
)

function(GENERATE_PYTHON_OP_LIB tf_python_op_lib_name)
    set(options SHAPE_FUNCTIONS_NOT_REQUIRED)
    set(oneValueArgs DESTINATION)
    set(multiValueArgs ADDITIONAL_LIBRARIES)
    cmake_parse_arguments(GENERATE_PYTHON_OP_LIB
      "${options}" "${oneValueArgs}" "${multiValueArgs}" ${ARGN})
    if(NOT DEFINED GENERATE_PYTHON_OP_LIB_DESTINATION)
      # Default destination is tf_python/tensorflow/python/ops/gen_<...>.py.
      set(GENERATE_PYTHON_OP_LIB_DESTINATION
          "${python_ops_target_dir}/gen_${tf_python_op_lib_name}.py")
    endif()
    if(GENERATE_PYTHON_OP_LIB_SHAPE_FUNCTIONS_NOT_REQUIRED)
      set(require_shape_fn 0)
    else()
      set(require_shape_fn 1)
    endif()

    # Create a C++ executable that links in the appropriate op
    # registrations and generates Python wrapper code based on the
    # registered ops.
    add_executable(${tf_python_op_lib_name}_gen_python
        $<TARGET_OBJECTS:tf_python_op_gen_main>
        $<TARGET_OBJECTS:tf_${tf_python_op_lib_name}>
        $<TARGET_OBJECTS:tf_core_lib>
        $<TARGET_OBJECTS:tf_core_framework>
        ${GENERATE_PYTHON_OP_LIB_ADDITIONAL_LIBRARIES}
    )
    target_link_libraries(${tf_python_op_lib_name}_gen_python PRIVATE
        tf_protos_cc
				tf_python_protos_cc
        ${tensorflow_EXTERNAL_LIBRARIES}
    )

    # Use the generated C++ executable to create a Python file
    # containing the wrappers.
    add_custom_command(
      OUTPUT ${GENERATE_PYTHON_OP_LIB_DESTINATION}
      COMMAND ${tf_python_op_lib_name}_gen_python @${tensorflow_source_dir}/tensorflow/python/ops/hidden_ops.txt ${require_shape_fn} > ${GENERATE_PYTHON_OP_LIB_DESTINATION}
      DEPENDS ${tf_python_op_lib_name}_gen_python
    )

    set(tf_python_ops_generated_files ${tf_python_ops_generated_files}
        ${GENERATE_PYTHON_OP_LIB_DESTINATION} PARENT_SCOPE)
endfunction()

GENERATE_PYTHON_OP_LIB("array_ops")
GENERATE_PYTHON_OP_LIB("math_ops")
GENERATE_PYTHON_OP_LIB("functional_ops")
GENERATE_PYTHON_OP_LIB("candidate_sampling_ops")
GENERATE_PYTHON_OP_LIB("control_flow_ops"
  ADDITIONAL_LIBRARIES $<TARGET_OBJECTS:tf_no_op>)
GENERATE_PYTHON_OP_LIB("ctc_ops")
GENERATE_PYTHON_OP_LIB("data_flow_ops")
GENERATE_PYTHON_OP_LIB("image_ops")
GENERATE_PYTHON_OP_LIB("io_ops")
GENERATE_PYTHON_OP_LIB("linalg_ops")
GENERATE_PYTHON_OP_LIB("logging_ops")
GENERATE_PYTHON_OP_LIB("nn_ops")
GENERATE_PYTHON_OP_LIB("parsing_ops")
GENERATE_PYTHON_OP_LIB("random_ops")
GENERATE_PYTHON_OP_LIB("resource_variable_ops")
GENERATE_PYTHON_OP_LIB("script_ops")
GENERATE_PYTHON_OP_LIB("sdca_ops")
GENERATE_PYTHON_OP_LIB("set_ops")
GENERATE_PYTHON_OP_LIB("state_ops")
GENERATE_PYTHON_OP_LIB("sparse_ops")
GENERATE_PYTHON_OP_LIB("spectral_ops")
GENERATE_PYTHON_OP_LIB("string_ops")
GENERATE_PYTHON_OP_LIB("user_ops")
GENERATE_PYTHON_OP_LIB("training_ops"
  DESTINATION ${CMAKE_CURRENT_BINARY_DIR}/tf_python/tensorflow/python/training/gen_training_ops.py)

GENERATE_PYTHON_OP_LIB("contrib_cudnn_rnn_ops"
  DESTINATION ${CMAKE_CURRENT_BINARY_DIR}/tf_python/tensorflow/contrib/cudnn_rnn/ops/gen_cudnn_rnn_ops.py)
GENERATE_PYTHON_OP_LIB("contrib_factorization_clustering_ops"
  DESTINATION ${CMAKE_CURRENT_BINARY_DIR}/tf_python/tensorflow/contrib/factorization/python/ops/gen_clustering_ops.py)
GENERATE_PYTHON_OP_LIB("contrib_factorization_factorization_ops"
  DESTINATION ${CMAKE_CURRENT_BINARY_DIR}/tf_python/tensorflow/contrib/factorization/python/ops/gen_factorization_ops.py)
GENERATE_PYTHON_OP_LIB("contrib_framework_variable_ops"
  DESTINATION ${CMAKE_CURRENT_BINARY_DIR}/tf_python/tensorflow/contrib/framework/python/ops/gen_variable_ops.py)
GENERATE_PYTHON_OP_LIB("contrib_input_pipeline_ops"
  DESTINATION ${CMAKE_CURRENT_BINARY_DIR}/tf_python/tensorflow/contrib/input_pipeline/ops/gen_input_pipeline_ops.py)
GENERATE_PYTHON_OP_LIB("contrib_image_ops"
  DESTINATION ${CMAKE_CURRENT_BINARY_DIR}/tf_python/tensorflow/contrib/image/ops/gen_image_ops.py)
GENERATE_PYTHON_OP_LIB("contrib_layers_bucketization_ops"
  DESTINATION ${CMAKE_CURRENT_BINARY_DIR}/tf_python/tensorflow/contrib/layers/ops/gen_bucketization_op.py)
GENERATE_PYTHON_OP_LIB("contrib_layers_sparse_feature_cross_ops"
  DESTINATION ${CMAKE_CURRENT_BINARY_DIR}/tf_python/tensorflow/contrib/layers/ops/gen_sparse_feature_cross_op.py)
GENERATE_PYTHON_OP_LIB("contrib_memory_stats_ops"
  DESTINATION ${CMAKE_CURRENT_BINARY_DIR}/tf_python/tensorflow/contrib/memory_stats/ops/gen_memory_stats_ops.py)
GENERATE_PYTHON_OP_LIB("contrib_nccl_ops"
  DESTINATION ${CMAKE_CURRENT_BINARY_DIR}/tf_python/tensorflow/contrib/nccl/ops/gen_nccl_ops.py)
GENERATE_PYTHON_OP_LIB("contrib_rnn_gru_ops"
  DESTINATION ${CMAKE_CURRENT_BINARY_DIR}/tf_python/tensorflow/contrib/rnn/ops/gen_gru_ops.py)
GENERATE_PYTHON_OP_LIB("contrib_rnn_lstm_ops"
  DESTINATION ${CMAKE_CURRENT_BINARY_DIR}/tf_python/tensorflow/contrib/rnn/ops/gen_lstm_ops.py)
GENERATE_PYTHON_OP_LIB("contrib_tensor_forest_ops"
  DESTINATION ${CMAKE_CURRENT_BINARY_DIR}/tf_python/tensorflow/contrib/tensor_forest/python/ops/gen_tensor_forest_ops.py)
GENERATE_PYTHON_OP_LIB("contrib_tensor_forest_hybrid_ops"
  DESTINATION ${CMAKE_CURRENT_BINARY_DIR}/tf_python/tensorflow/contrib/tensor_forest/hybrid/ops/gen_training_ops.py)
GENERATE_PYTHON_OP_LIB("contrib_bigquery_reader_ops"
  DESTINATION ${CMAKE_CURRENT_BINARY_DIR}/tf_python/tensorflow/contrib/cloud/python/ops/gen_bigquery_reader_ops.py)
GENERATE_PYTHON_OP_LIB("stateless_random_ops"
  DESTINATION ${CMAKE_CURRENT_BINARY_DIR}/tf_python/tensorflow/contrib/stateless/gen_stateless_random_ops.py)

add_custom_target(tf_python_ops SOURCES ${tf_python_ops_generated_files} ${PYTHON_PROTO_GENFILES})
add_dependencies(tf_python_ops tf_python_op_gen_main)


############################################################
# Build the SWIG-wrapped library for the TensorFlow runtime.
############################################################

find_package(SWIG REQUIRED)
# Generate the C++ and Python source code for the SWIG wrapper.
# NOTE(mrry): We always regenerate the SWIG wrapper, which means that we must
# always re-link the Python extension, but we don't have to track the
# individual headers on which the SWIG wrapper depends.
add_custom_command(
      OUTPUT "${CMAKE_CURRENT_BINARY_DIR}/tf_python/tensorflow/python/pywrap_tensorflow_internal.py"
             "${CMAKE_CURRENT_BINARY_DIR}/pywrap_tensorflow_internal.cc"
      DEPENDS tf_python_touchup_modules __force_rebuild
      COMMAND ${SWIG_EXECUTABLE}
      ARGS -python -c++
           -I${tensorflow_source_dir}
           -I${CMAKE_CURRENT_BINARY_DIR}
           -module pywrap_tensorflow_internal
           -outdir ${CMAKE_CURRENT_BINARY_DIR}/tf_python/tensorflow/python
           -o ${CMAKE_CURRENT_BINARY_DIR}/pywrap_tensorflow_internal.cc
           -globals ''
           ${tensorflow_source_dir}/tensorflow/python/tensorflow.i
      COMMENT "Running SWIG to generate Python wrappers"
      VERBATIM )

set (pywrap_tensorflow_internal_src
    "${tensorflow_source_dir}/tensorflow/python/client/tf_session_helper.h"
    "${tensorflow_source_dir}/tensorflow/python/client/tf_session_helper.cc"
    "${tensorflow_source_dir}/tensorflow/python/framework/cpp_shape_inference.h"
    "${tensorflow_source_dir}/tensorflow/python/framework/cpp_shape_inference.cc"
    "${tensorflow_source_dir}/tensorflow/python/framework/python_op_gen.h"
    "${tensorflow_source_dir}/tensorflow/python/framework/python_op_gen.cc"
    "${tensorflow_source_dir}/tensorflow/python/lib/core/numpy.h"
    "${tensorflow_source_dir}/tensorflow/python/lib/core/numpy.cc"
    "${tensorflow_source_dir}/tensorflow/python/lib/core/ndarray_tensor_bridge.h"
    "${tensorflow_source_dir}/tensorflow/python/lib/core/ndarray_tensor_bridge.cc"
    "${tensorflow_source_dir}/tensorflow/python/lib/core/py_func.h"
    "${tensorflow_source_dir}/tensorflow/python/lib/core/py_func.cc"
    "${tensorflow_source_dir}/tensorflow/python/lib/io/py_record_reader.h"
    "${tensorflow_source_dir}/tensorflow/python/lib/io/py_record_reader.cc"
    "${tensorflow_source_dir}/tensorflow/python/lib/io/py_record_writer.h"
    "${tensorflow_source_dir}/tensorflow/python/lib/io/py_record_writer.cc"
    "${tensorflow_source_dir}/tensorflow/python/util/kernel_registry.h"
    "${tensorflow_source_dir}/tensorflow/python/util/kernel_registry.cc"
<<<<<<< HEAD
=======
    "${tensorflow_source_dir}/tensorflow/cc/framework/ops.cc"
    "${tensorflow_source_dir}/tensorflow/cc/framework/scope.cc"
>>>>>>> 5e548af0
    "${CMAKE_CURRENT_BINARY_DIR}/pywrap_tensorflow_internal.cc"
)

if(WIN32)
    # Windows: build a static library with the same objects as tensorflow.dll.
    # This can be used to build for a standalone exe and also helps us to
    # find all symbols that need to be exported from the dll which is needed
    # to provide the tensorflow c/c++ api in tensorflow.dll.
    # From the static library we create the def file with all symbols that need to
    # be exported from tensorflow.dll. Because there is a limit of 64K sybmols
    # that can be exported, we filter the symbols with a python script to the namespaces
    # we need.
    #
    add_library(pywrap_tensorflow_internal_static STATIC
        ${pywrap_tensorflow_internal_src}
        $<TARGET_OBJECTS:tf_c>
        $<TARGET_OBJECTS:tf_core_lib>
        $<TARGET_OBJECTS:tf_core_cpu>
        $<TARGET_OBJECTS:tf_core_framework>
        $<TARGET_OBJECTS:tf_cc>
        $<TARGET_OBJECTS:tf_cc_ops>
        $<TARGET_OBJECTS:tf_core_ops>
        $<TARGET_OBJECTS:tf_core_direct_session>
        $<TARGET_OBJECTS:tf_tools_transform_graph_lib>
        $<$<BOOL:${tensorflow_ENABLE_GRPC_SUPPORT}>:$<TARGET_OBJECTS:tf_core_distributed_runtime>>
        $<TARGET_OBJECTS:tf_core_kernels>
        $<$<BOOL:${tensorflow_ENABLE_GPU}>:$<TARGET_OBJECTS:tf_core_kernels_cpu_only>>
        $<$<BOOL:${tensorflow_ENABLE_GPU}>:$<TARGET_OBJECTS:tf_stream_executor>>
    )
    
    target_include_directories(pywrap_tensorflow_internal_static PUBLIC
        ${PYTHON_INCLUDE_DIR}
        ${NUMPY_INCLUDE_DIR}
    )
<<<<<<< HEAD
    
=======
    #target_link_libraries(pywrap_tensorflow_internal_static
    #	tf_protos_cc
    #	tf_python_protos_cc
    #)  
>>>>>>> 5e548af0
    add_dependencies(pywrap_tensorflow_internal_static tf_protos_cc tf_python_protos_cc)
    set(pywrap_tensorflow_internal_static_dependencies
        $<TARGET_FILE:pywrap_tensorflow_internal_static>
        $<TARGET_FILE:tf_protos_cc>
        $<TARGET_FILE:tf_python_protos_cc>
    )
    
    set(pywrap_tensorflow_deffile "${CMAKE_CURRENT_BINARY_DIR}/${CMAKE_BUILD_TYPE}/pywrap_tensorflow.def")
    set_source_files_properties(${pywrap_tensorflow_deffile} PROPERTIES GENERATED TRUE)

    add_custom_command(TARGET pywrap_tensorflow_internal_static POST_BUILD
        COMMAND ${PYTHON_EXECUTABLE} ${CMAKE_CURRENT_SOURCE_DIR}/tools/create_def_file.py
            --input "${pywrap_tensorflow_internal_static_dependencies}"
            --output "${pywrap_tensorflow_deffile}"
            --target _pywrap_tensorflow_internal.pyd
    )
endif(WIN32)

# pywrap_tensorflow_internal is a shared library containing all of the
# TensorFlow runtime and the standard ops and kernels. These are installed into
# tf_python/tensorflow/python/.
add_library(pywrap_tensorflow_internal SHARED
    ${pywrap_tensorflow_internal_src}
    $<TARGET_OBJECTS:tf_c>
    $<TARGET_OBJECTS:tf_core_lib>
    $<TARGET_OBJECTS:tf_core_cpu>
    $<TARGET_OBJECTS:tf_core_framework>
    $<TARGET_OBJECTS:tf_cc>
    $<TARGET_OBJECTS:tf_cc_ops>
    $<TARGET_OBJECTS:tf_core_ops>
    $<TARGET_OBJECTS:tf_core_direct_session>
    $<TARGET_OBJECTS:tf_tools_transform_graph_lib>
    $<$<BOOL:${tensorflow_ENABLE_GRPC_SUPPORT}>:$<TARGET_OBJECTS:tf_core_distributed_runtime>>
    $<TARGET_OBJECTS:tf_core_kernels>
    $<$<BOOL:${tensorflow_ENABLE_GPU}>:$<TARGET_OBJECTS:tf_core_kernels_cpu_only>>
    $<$<BOOL:${tensorflow_ENABLE_GPU}>:$<TARGET_OBJECTS:tf_stream_executor>>
    ${pywrap_tensorflow_deffile}
)

if(WIN32)
    add_dependencies(pywrap_tensorflow_internal pywrap_tensorflow_internal_static)
endif(WIN32)

target_include_directories(pywrap_tensorflow_internal PUBLIC
    ${PYTHON_INCLUDE_DIR}
    ${NUMPY_INCLUDE_DIR}
)

target_link_libraries(pywrap_tensorflow_internal PRIVATE
    ${tf_core_gpu_kernels_lib}
    ${tensorflow_EXTERNAL_LIBRARIES}
    tf_protos_cc
    tf_python_protos_cc
    ${PYTHON_LIBRARIES}
)

if(WIN32)
    # include contrib/rnn as .so
    #
    set(tf_gru_srcs
        "${tensorflow_source_dir}/tensorflow/contrib/rnn/kernels/blas_gemm.cc"
        "${tensorflow_source_dir}/tensorflow/contrib/rnn/kernels/blas_gemm.h"
        "${tensorflow_source_dir}/tensorflow/contrib/rnn/kernels/gru_ops.cc"
        "${tensorflow_source_dir}/tensorflow/contrib/rnn/kernels/gru_ops.h"
        "${tensorflow_source_dir}/tensorflow/contrib/rnn/ops/gru_ops.cc"
    )
    set(tf_gru_gpu_srcs
        "${tensorflow_source_dir}/tensorflow/contrib/rnn/kernels/gru_ops_gpu.cu.cc"
    )

    set(tf_lstm_srcs
        "${tensorflow_source_dir}/tensorflow/contrib/rnn/kernels/blas_gemm.cc"
        "${tensorflow_source_dir}/tensorflow/contrib/rnn/kernels/blas_gemm.h"
        "${tensorflow_source_dir}/tensorflow/contrib/rnn/kernels/lstm_ops.cc"
        "${tensorflow_source_dir}/tensorflow/contrib/rnn/kernels/lstm_ops.h"
        "${tensorflow_source_dir}/tensorflow/contrib/rnn/ops/lstm_ops.cc"
    )
    set(tf_lstm_gpu_srcs
        "${tensorflow_source_dir}/tensorflow/contrib/rnn/kernels/lstm_ops_gpu.cu.cc"
    )

    AddUserOps(TARGET _gru_ops
        SOURCES "${tf_gru_srcs}"
        GPUSOURCES ${tf_gru_gpu_srcs}
        DEPENDS pywrap_tensorflow_internal tf_python_ops
        DISTCOPY ${CMAKE_CURRENT_BINARY_DIR}/tf_python/tensorflow/contrib/rnn/python/ops/)

    AddUserOps(TARGET _lstm_ops
        SOURCES "${tf_lstm_srcs}"
        GPUSOURCES ${tf_lstm_gpu_srcs}
        DEPENDS pywrap_tensorflow_internal tf_python_ops
        DISTCOPY ${CMAKE_CURRENT_BINARY_DIR}/tf_python/tensorflow/contrib/rnn/python/ops/)
endif(WIN32)

############################################################
# Build a PIP package containing the TensorFlow runtime.
############################################################
add_custom_target(tf_python_build_pip_package)
add_dependencies(tf_python_build_pip_package
    pywrap_tensorflow_internal
    tensorboard_copy_dependencies
    tf_python_copy_scripts_to_destination
    tf_python_touchup_modules
    tf_python_ops
    tf_extension_ops)
add_custom_command(TARGET tf_python_build_pip_package POST_BUILD
  COMMAND ${CMAKE_COMMAND} -E copy ${tensorflow_source_dir}/tensorflow/tools/pip_package/setup.py
                                   ${CMAKE_CURRENT_BINARY_DIR}/tf_python/)
if(WIN32)
  add_custom_command(TARGET tf_python_build_pip_package POST_BUILD
    COMMAND ${CMAKE_COMMAND} -E copy ${CMAKE_CURRENT_BINARY_DIR}/${CMAKE_BUILD_TYPE}/pywrap_tensorflow_internal.dll
                                     ${CMAKE_CURRENT_BINARY_DIR}/tf_python/tensorflow/python/_pywrap_tensorflow_internal.pyd
    COMMAND ${CMAKE_COMMAND} -E copy ${CMAKE_CURRENT_BINARY_DIR}/${CMAKE_BUILD_TYPE}/pywrap_tensorflow_internal.lib
                                     ${CMAKE_CURRENT_BINARY_DIR}/tf_python/tensorflow/python/)
else()
  add_custom_command(TARGET tf_python_build_pip_package POST_BUILD
    COMMAND ${CMAKE_COMMAND} -E copy ${CMAKE_CURRENT_BINARY_DIR}/libpywrap_tensorflow_internal.so
                                     ${CMAKE_CURRENT_BINARY_DIR}/tf_python/tensorflow/python/_pywrap_tensorflow_internal.so)
endif()
add_custom_command(TARGET tf_python_build_pip_package POST_BUILD
  COMMAND ${CMAKE_COMMAND} -E copy ${tensorflow_source_dir}/tensorflow/tools/pip_package/README
                                   ${CMAKE_CURRENT_BINARY_DIR}/tf_python/)
add_custom_command(TARGET tf_python_build_pip_package POST_BUILD
  COMMAND ${CMAKE_COMMAND} -E copy ${tensorflow_source_dir}/tensorflow/tools/pip_package/MANIFEST.in
                                   ${CMAKE_CURRENT_BINARY_DIR}/tf_python/)

# Copy resources for TensorBoard.
add_custom_command(TARGET tf_python_build_pip_package POST_BUILD
  COMMAND ${CMAKE_COMMAND} -E copy ${tensorflow_source_dir}/tensorflow/tensorboard/dist/bazel-html-imports.html
                                   ${CMAKE_CURRENT_BINARY_DIR}/tf_python/tensorflow/tensorboard/dist/)
add_custom_command(TARGET tf_python_build_pip_package POST_BUILD
  COMMAND ${CMAKE_COMMAND} -E copy ${tensorflow_source_dir}/tensorflow/tensorboard/dist/index.html
                                   ${CMAKE_CURRENT_BINARY_DIR}/tf_python/tensorflow/tensorboard/dist/)
add_custom_command(TARGET tf_python_build_pip_package POST_BUILD
  COMMAND ${CMAKE_COMMAND} -E copy ${tensorflow_source_dir}/tensorflow/tensorboard/dist/tf-tensorboard.html
                                   ${CMAKE_CURRENT_BINARY_DIR}/tf_python/tensorflow/tensorboard/dist/)
add_custom_command(TARGET tf_python_build_pip_package POST_BUILD
  COMMAND ${CMAKE_COMMAND} -E copy ${tensorflow_source_dir}/tensorflow/tensorboard/lib/css/global.css
                                   ${CMAKE_CURRENT_BINARY_DIR}/tf_python/tensorflow/tensorboard/lib/css/)
add_custom_command(TARGET tf_python_build_pip_package POST_BUILD
  COMMAND ${CMAKE_COMMAND} -E copy ${tensorflow_source_dir}/tensorflow/tensorboard/TAG
                                   ${CMAKE_CURRENT_BINARY_DIR}/tf_python/tensorflow/tensorboard/)
add_custom_command(TARGET tf_python_build_pip_package POST_BUILD
  COMMAND ${CMAKE_COMMAND} -E copy_directory ${CMAKE_CURRENT_BINARY_DIR}/tensorboard_external
                                             ${CMAKE_CURRENT_BINARY_DIR}/tf_python/external)

# Copy datasets for tf.contrib.learn.
add_custom_command(TARGET tf_python_build_pip_package POST_BUILD
  COMMAND ${CMAKE_COMMAND} -E copy ${tensorflow_source_dir}/tensorflow/contrib/learn/python/learn/datasets/data/boston_house_prices.csv
                                   ${CMAKE_CURRENT_BINARY_DIR}/tf_python/tensorflow/contrib/learn/python/learn/datasets/data/)
add_custom_command(TARGET tf_python_build_pip_package POST_BUILD
  COMMAND ${CMAKE_COMMAND} -E copy ${tensorflow_source_dir}/tensorflow/contrib/learn/python/learn/datasets/data/iris.csv
                                   ${CMAKE_CURRENT_BINARY_DIR}/tf_python/tensorflow/contrib/learn/python/learn/datasets/data/)
add_custom_command(TARGET tf_python_build_pip_package POST_BUILD
  COMMAND ${CMAKE_COMMAND} -E copy ${tensorflow_source_dir}/tensorflow/contrib/learn/python/learn/datasets/data/text_test.csv
                                   ${CMAKE_CURRENT_BINARY_DIR}/tf_python/tensorflow/contrib/learn/python/learn/datasets/data/)
add_custom_command(TARGET tf_python_build_pip_package POST_BUILD
  COMMAND ${CMAKE_COMMAND} -E copy ${tensorflow_source_dir}/tensorflow/contrib/learn/python/learn/datasets/data/text_train.csv
                                   ${CMAKE_CURRENT_BINARY_DIR}/tf_python/tensorflow/contrib/learn/python/learn/datasets/data/)

if(${tensorflow_ENABLE_GPU})
  add_custom_command(TARGET tf_python_build_pip_package POST_BUILD
    COMMAND ${PYTHON_EXECUTABLE} ${CMAKE_CURRENT_BINARY_DIR}/tf_python/setup.py bdist_wheel --project_name tensorflow_gpu
    WORKING_DIRECTORY ${CMAKE_CURRENT_BINARY_DIR}/tf_python)
else()
  add_custom_command(TARGET tf_python_build_pip_package POST_BUILD
    COMMAND ${PYTHON_EXECUTABLE} ${CMAKE_CURRENT_BINARY_DIR}/tf_python/setup.py bdist_wheel
    WORKING_DIRECTORY ${CMAKE_CURRENT_BINARY_DIR}/tf_python)
endif(${tensorflow_ENABLE_GPU})<|MERGE_RESOLUTION|>--- conflicted
+++ resolved
@@ -686,11 +686,8 @@
     "${tensorflow_source_dir}/tensorflow/python/lib/io/py_record_writer.cc"
     "${tensorflow_source_dir}/tensorflow/python/util/kernel_registry.h"
     "${tensorflow_source_dir}/tensorflow/python/util/kernel_registry.cc"
-<<<<<<< HEAD
-=======
     "${tensorflow_source_dir}/tensorflow/cc/framework/ops.cc"
     "${tensorflow_source_dir}/tensorflow/cc/framework/scope.cc"
->>>>>>> 5e548af0
     "${CMAKE_CURRENT_BINARY_DIR}/pywrap_tensorflow_internal.cc"
 )
 
@@ -725,14 +722,10 @@
         ${PYTHON_INCLUDE_DIR}
         ${NUMPY_INCLUDE_DIR}
     )
-<<<<<<< HEAD
-    
-=======
     #target_link_libraries(pywrap_tensorflow_internal_static
     #	tf_protos_cc
     #	tf_python_protos_cc
     #)  
->>>>>>> 5e548af0
     add_dependencies(pywrap_tensorflow_internal_static tf_protos_cc tf_python_protos_cc)
     set(pywrap_tensorflow_internal_static_dependencies
         $<TARGET_FILE:pywrap_tensorflow_internal_static>
